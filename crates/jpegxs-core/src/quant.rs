--- conflicted
+++ resolved
@@ -54,35 +54,11 @@
     // Find the appropriate QP using the lookup table
     // Higher quality -> Lower QP -> Less compression loss
     // Lower quality -> Higher QP -> More compression gain
-<<<<<<< HEAD
-    let base_qp = if quality >= 0.9 {
-        1 // High quality: virtually lossless for 0.9+ quality
-    } else if quality >= 0.8 {
-        2 // Very high quality (moderate compression ~2:1)
-    } else if quality >= 0.7 {
-        3 // High quality (good compression ~3:1)
-    } else if quality >= 0.6 {
-        4 // Good quality (significant compression ~4:1)
-    } else if quality >= 0.5 {
-        6 // Medium-high quality (~5:1)
-    } else if quality >= 0.4 {
-        8 // Medium quality (strong compression ~6:1)
-    } else if quality >= 0.3 {
-        12 // Medium-low quality (~8:1)
-    } else if quality >= 0.2 {
-        16 // Low quality (high compression ~10:1)
-    } else if quality >= 0.1 {
-        24 // Very low quality (~12:1)
-    } else {
-        32 // Minimum quality (maximum compression ~15:1)
-    };
-=======
     let base_qp = QUALITY_TO_QP_TABLE
         .iter()
         .find(|(min_quality, _, _)| quality >= *min_quality)
         .map(|(_, qp, _)| *qp)
         .unwrap_or(32); // Fallback to maximum compression
->>>>>>> 1c9f194d
 
     // Return quantization parameters for DWT subbands
     // Real JPEG XS would have different QPs for different subbands:
@@ -97,7 +73,6 @@
     Ok(vec![base_qp; NUM_SUBBANDS])
 }
 
-<<<<<<< HEAD
 // 8-bit coefficient quantization functions
 
 pub fn quantize_8bit(coeffs: &[i8], qp: u8) -> Result<Vec<i8>> {
@@ -134,7 +109,8 @@
     }
 
     Ok(result)
-=======
+}
+
 #[cfg(test)]
 mod tests {
     use super::*;
@@ -173,5 +149,4 @@
             }
         }
     }
->>>>>>> 1c9f194d
 }